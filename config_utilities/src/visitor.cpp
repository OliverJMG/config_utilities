--- conflicted
+++ resolved
@@ -64,14 +64,8 @@
   if (visitor.mode == Visitor::Mode::kCheck) {
     if (!is_set && !is_optional) {
       // The config is required and not set.
-<<<<<<< HEAD
       const std::string field_name = visitor.current_field_name.empty() ? "" : "'" + visitor.current_field_name + "' ";
-      visitor.checker.checkCondition(
-          false, "Virtual config " + visitor.current_field_name + "is not set and not marked optional.");
-=======
-      visitor.checker.markFailedCheck("Virtual config '" + visitor.data.current_field_name +
-                                      "' is required but not set.");
->>>>>>> 65345654
+      visitor.checker.markFailedCheck("Virtual config " + field_name + "is not set and not marked optional.");
     }
   }
 
