<?xml version="1.0"?>
<package format="2">
  <name>config_utilities</name>
  <version>0.0.1</version>
  <description>Tools for working with C++ config structs.</description>

  <author email="lschmid@mit.edu">Lukas Schmid</author>
  <maintainer email="lschmid@mit.edu">Lukas Schmid</maintainer>

  <license>BSD</license>

<<<<<<< HEAD
  <buildtool_depend>catkin</buildtool_depend>
  <buildtool_depend>catkin_simple</buildtool_depend>

  <!-- Optional Dependencies for optional parts of the library. -->
  <depend>glog_catkin</depend>  <!-- logging/glog -->
  <depend>eigen_catkin</depend>  <!-- types/eigen_matrix -->
  <depend>roscpp</depend>  <!-- parsing/ros, logging/ros -->
  <depend>roslib</depend>  <!-- for testing -->
=======
  <buildtool_depend>cmake</buildtool_depend>
>>>>>>> f196fb35

  <export>
      <build_type>cmake</build_type>
  </export>
</package><|MERGE_RESOLUTION|>--- conflicted
+++ resolved
@@ -9,18 +9,7 @@
 
   <license>BSD</license>
 
-<<<<<<< HEAD
-  <buildtool_depend>catkin</buildtool_depend>
-  <buildtool_depend>catkin_simple</buildtool_depend>
-
-  <!-- Optional Dependencies for optional parts of the library. -->
-  <depend>glog_catkin</depend>  <!-- logging/glog -->
-  <depend>eigen_catkin</depend>  <!-- types/eigen_matrix -->
-  <depend>roscpp</depend>  <!-- parsing/ros, logging/ros -->
-  <depend>roslib</depend>  <!-- for testing -->
-=======
   <buildtool_depend>cmake</buildtool_depend>
->>>>>>> f196fb35
 
   <export>
       <build_type>cmake</build_type>
